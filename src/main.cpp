#include <Arduino.h>
#include <vector>
<<<<<<< HEAD
#include <USB.h>
#include <USBMIDI.h>
#include "step_patterns.h"
=======
#include <EEPROM.h>
#include <USB.h>
#include <USBMIDI.h>

// --- STEP PATTERN CONSTANTS (for step_patterns.h) ---
#define MIN_STEPS 2
#define MAX_STEPS 4
// --- EEPROM CONFIGURATION ---
#define EEPROM_SIZE 4096 // Make sure this is large enough for all patterns

#include "step_patterns.h" // <-- Must be included after the defines
>>>>>>> a61cba38

// --- CONFIGURATION ---
// Pin assignments
const uint8_t midiOutTxPin = 5;
const uint8_t midiInRxPin = 4;
const uint8_t ledBuiltIn = 21;
const uint8_t clearButtonPin = 10;
const uint8_t encoderCLK = 9;
const uint8_t encoderDT = 8;
const uint8_t encoderSW = 7;
const uint8_t encoder0PinA = encoderCLK;
const uint8_t encoder0PinB = encoderDT;

// --- ENCODER STATE MACHINE ---
// Rotary encoder state table for quadrature decoding
const unsigned char ttable[6][4] = {
    {0x3, 0x2, 0x1, 0x0}, {0x23, 0x0, 0x1, 0x0}, {0x13, 0x2, 0x0, 0x0}, {0x3, 0x5, 0x4, 0x0}, {0x3, 0x3, 0x4, 0x10}, {0x3, 0x5, 0x3, 0x20}};
volatile unsigned char state = 0;

// Initialize rotary encoder pins
void rotary_init()
{
  pinMode(encoder0PinA, INPUT_PULLUP);
  pinMode(encoder0PinB, INPUT_PULLUP);
}

// Process rotary encoder state and return direction
unsigned char rotary_process()
{
  unsigned char pinstate = (digitalRead(encoder0PinA) << 1) | digitalRead(encoder0PinB);
  state = ttable[state & 0xf][pinstate];
  return (state & 0x30);
}

// --- ENCODER MODES ---
// List of all editable parameters
enum EncoderMode
{
  MODE_BPM,
  MODE_LENGTH,
  MODE_VELOCITY,
  MODE_OCTAVE,
  MODE_PATTERN,
  MODE_RESOLUTION,
  MODE_REPEAT,
  MODE_TRANSPOSE,
  MODE_DYNAMICS,
  MODE_HUMANIZE,
  MODE_LENGTH_RANDOMIZE,
  MODE_BALANCE
};
EncoderMode encoderMode = MODE_BPM;
const int encoderModeSize = 12;

// --- PARAMETERS ---
// All arpeggiator parameters
int bpm = 96;                     // Beats per minute
int noteLengthPercent = 40;       // Note length as percent of interval
int noteVelocity = 127;           // MIDI velocity
int octaveRange = 2;              // Octave spread
int transpose = 0;                // Transpose in octaves
int velocityDynamicsPercent = 56; // Velocity randomization percent
bool timingHumanize = false;      // Enable timing humanization
int timingHumanizePercent = 4;    // Humanization percent
const int maxTimingHumanizePercent = 100;
int noteLengthRandomizePercent = 20; // Note length randomization percent
const int maxNoteLengthRandomizePercent = 100;
int noteBalancePercent = 0; // Note bias percent

const int minOctave = -3, maxOctave = 3;
const int minTranspose = -3, maxTranspose = 3;

// Note resolution options (notes per beat)
const int notesPerBeatOptions[] = {1, 2, 3, 4, 6, 8, 12, 16};
const int notesPerBeatOptionsSize = sizeof(notesPerBeatOptions) / sizeof(notesPerBeatOptions[0]);
int notesPerBeatIndex = 3; // Default: 4 notes per beat
int notesPerBeat = notesPerBeatOptions[notesPerBeatIndex];
int noteRepeat = 2; // Number of repeats per note
int noteRepeatCounter = 0;
unsigned long arpInterval = 60000 / (bpm * notesPerBeat); // ms per note

// --- PATTERNS ---
// Arpeggiator patterns
enum ArpPattern
{
  UP,
  DOWN,
  TRIANGLE,
  SINE,
  SQUARE,
  RANDOM,
  PLAYED,
  CHORD
};
ArpPattern currentPattern = PLAYED;
const char *patternNames[] = {"UP", "DOWN", "TRIANGLE", "SINE", "SQUARE", "RANDOM", "PLAYED", "CHORD"};
bool ascending = true; // For TRIANGLE pattern
const uint8_t sineTable[16] = {0, 1, 2, 4, 6, 8, 10, 12, 15, 12, 10, 8, 6, 4, 2, 1};

// --- STATE ---
// Chord and note state
std::vector<uint8_t> currentChord;
std::vector<uint8_t> tempChord;
uint8_t leadNote = 0;
bool capturingChord = false;
bool chordLatched = false;
size_t currentNoteIndex = 0;
bool noteOnActive = false;
unsigned long noteOnStartTime = 0;
uint8_t lastPlayedNote = 0;

// --- LED FLASH STATE ---
unsigned long ledFlashStart = 0;
bool ledFlashing = false;
const unsigned long ledFlashDuration = 100;

// --- MIDI I/O ---
USBMIDI usbMIDI; // USB MIDI object

// Send a single MIDI byte to hardware MIDI out
void midiSendByte(uint8_t byte)
{
  Serial2.write(byte);
}

// Send MIDI note on to both hardware and USB MIDI
void sendNoteOn(uint8_t note, uint8_t velocity)
{
  midiSendByte(0x90);
  midiSendByte(note);
  midiSendByte(velocity);
  usbMIDI.noteOn(note, velocity, 1); // Channel 1
}

// Send MIDI note off to both hardware and USB MIDI
void sendNoteOff(uint8_t note)
{
  midiSendByte(0x80);
  midiSendByte(note);
  midiSendByte(0);
  usbMIDI.noteOff(note, 0, 1); // Channel 1
}

// --- MIDI IN PARSING ---
// MIDI parser state machine
enum MidiState
{
  WaitingStatus,
  WaitingData1,
  WaitingData2
};
MidiState midiState = WaitingStatus;
uint8_t midiStatus, midiData1;

// Handle incoming MIDI note on
void handleNoteOn(uint8_t note)
{
  if (!capturingChord)
  {
    capturingChord = true;
    chordLatched = false;
    tempChord.clear();
    leadNote = note;
  }
  if (std::find(tempChord.begin(), tempChord.end(), note) == tempChord.end())
  {
    tempChord.push_back(note);
  }
}

// Handle incoming MIDI note off
void handleNoteOff(uint8_t note)
{
  if (capturingChord && note == leadNote)
  {
    currentChord = tempChord;
    capturingChord = false;
    chordLatched = true;
    currentNoteIndex = 0;
    noteRepeatCounter = 0;
  }
}

// Parse incoming MIDI bytes (hardware MIDI in)
void readMidiByte(uint8_t byte)
{
  if (byte & 0x80)
  {
    midiStatus = byte;
    midiState = WaitingData1;
  }
  else
  {
    switch (midiState)
    {
    case WaitingData1:
      midiData1 = byte;
      midiState = WaitingData2;
      break;
    case WaitingData2:
      if ((midiStatus & 0xF0) == 0x90 && byte > 0)
        handleNoteOn(midiData1);
      else if ((midiStatus & 0xF0) == 0x80 || ((midiStatus & 0xF0) == 0x90 && byte == 0))
        handleNoteOff(midiData1);
      midiState = WaitingData1;
      break;
    }
  }
}

// --- TIMING HUMANIZATION FUNCTION ---
// Returns a random offset for note timing (ms)
int getTimingHumanizeOffset(unsigned long noteLengthMs)
{
  int maxHumanize = noteLengthMs;
  int timingHumanizeAmount = (maxHumanize * timingHumanizePercent) / 100;
  if (timingHumanizeAmount == 0)
    return 0;
  return random(-timingHumanizeAmount, timingHumanizeAmount + 1);
}

// --- NOTE LENGTH RANDOMIZATION FUNCTION ---
// Returns a randomized note length (ms)
unsigned long getRandomizedNoteLength(unsigned long noteLengthMs)
{
  unsigned long maxShorten = noteLengthMs;
  unsigned long shortenAmount = (maxShorten * noteLengthRandomizePercent) / 100;
  if (shortenAmount == 0)
    return noteLengthMs;
  unsigned long randomShorten = random(0, shortenAmount + 1);
  return noteLengthMs - randomShorten;
}

// --- NOTE BIAS FUNCTION ---
// Applies note bias to a chord vector based on percentage.
// Negative: replace notes with lowest note, Positive: with highest note.
void applyNoteBiasToChord(std::vector<uint8_t> &chord, int percent)
{
  if (chord.empty() || percent == 0)
    return;
  size_t chordSize = chord.size();
  uint8_t targetNote = (percent < 0) ? chord.front() : chord.back();
  int absPercent = abs(percent);
  size_t numToReplace = (chordSize > 1) ? ((chordSize * absPercent + 99) / 100) : 0;
  if (numToReplace == 0)
    return;
  std::vector<size_t> indices;
  for (size_t i = 0; i < chordSize; ++i)
  {
    if (chord[i] != targetNote)
      indices.push_back(i);
  }
  std::random_shuffle(indices.begin(), indices.end());
  for (size_t i = 0; i < numToReplace && i < indices.size(); ++i)
  {
    chord[indices[i]] = targetNote;
  }
}

// --- Encoder switch shift-register debounce ---
// Debounce state for encoder switch
static uint16_t encoderSWDebounce = 0;

// --- SETUP ---
// Initialize all hardware and state
void setup()
{
  pinMode(ledBuiltIn, OUTPUT);
  pinMode(clearButtonPin, INPUT_PULLUP);
  pinMode(encoderSW, INPUT_PULLUP);
  rotary_init();

  Serial.begin(115200); // Debug
  unsigned long serialStart = millis();
  while (!Serial && millis() - serialStart < 3000)
  {
    delay(10);
  }
  Serial1.begin(31250, SERIAL_8N1, midiInRxPin, -1);  // MIDI IN
  Serial2.begin(31250, SERIAL_8N1, -1, midiOutTxPin); // MIDI OUT

  USB.begin();
  usbMIDI.begin();

<<<<<<< HEAD
  // Preload a chord for startup
=======
  delay(1000);

  // --- EEPROM: Generate and store all step patterns if not already done ---
  EEPROM.begin(EEPROM_SIZE);

    // Use the last byte as a flag to check if EEPROM is initialized
  if (EEPROM.read(EEPROM_SIZE - 1) != 0xA5) {
    writeAllStepPatternsToEEPROM();
    EEPROM.write(EEPROM_SIZE - 1, 0xA5);
    EEPROM.commit();
    Serial.println("Step patterns written to EEPROM.");
  } else {
    Serial.println("Step patterns already in EEPROM.");
  }

>>>>>>> a61cba38
  capturingChord = true;
  tempChord.clear();
  leadNote = 48;
  handleNoteOn(48);
  handleNoteOn(55);
  handleNoteOn(52);
  handleNoteOn(60);
  handleNoteOff(48);
}

// --- LOOP ---
// Main loop: handle input, arpeggiator, and output
void loop()
{
  unsigned long now = millis();

  // --- Clear button handling ---
  static bool lastClear = HIGH;
  bool currentClear = digitalRead(clearButtonPin);
  if (lastClear == HIGH && currentClear == LOW)
  {
    currentChord.clear();
    chordLatched = false;
    currentNoteIndex = 0;
    noteRepeatCounter = 0;
    neopixelWrite(ledBuiltIn, 0, 0, 127);
    ledFlashStart = millis();
    ledFlashing = true;
  }
  lastClear = currentClear;

  // --- Encoder switch shift-register debounce ---
  encoderSWDebounce = (encoderSWDebounce << 1) | !digitalRead(encoderSW);
  bool swDebounced = (encoderSWDebounce == 0xFFFF);

  static bool swHandled = false;
  if (swDebounced && !swHandled)
  {
    encoderMode = static_cast<EncoderMode>((encoderMode + 1) % encoderModeSize);
    neopixelWrite(ledBuiltIn, 0, 0, 127);
    ledFlashStart = millis();
    ledFlashing = true;
    swHandled = true;
  }
  if (!swDebounced)
  {
    swHandled = false;
  }

  // --- Rotary encoder processing ---
  unsigned char result = rotary_process();
  static int stepCounter = 0;
  int delta = 0;
  if (result == 0x10)
    stepCounter++;
  else if (result == 0x20)
    stepCounter--;
  if (abs(stepCounter) >= 2)
  {
    delta = (stepCounter > 0) ? 1 : -1;
    stepCounter = 0;
  }

  // --- Parameter adjustment via encoder ---
  if (delta != 0)
  {
    switch (encoderMode)
    {
    case MODE_BPM:
      bpm = constrain(bpm + delta, 40, 240);
      break;
    case MODE_LENGTH:
      noteLengthPercent = constrain(noteLengthPercent + delta * 5, 5, 100);
      break;
    case MODE_VELOCITY:
      noteVelocity = constrain(noteVelocity + delta, 1, 127);
      break;
    case MODE_OCTAVE:
      octaveRange = constrain(octaveRange + delta, minOctave, maxOctave);
      break;
    case MODE_PATTERN:
      currentPattern = static_cast<ArpPattern>((currentPattern + delta + 8) % 8);
      break;
    case MODE_RESOLUTION:
      notesPerBeatIndex = constrain(notesPerBeatIndex + delta, 0, notesPerBeatOptionsSize - 1);
      notesPerBeat = notesPerBeatOptions[notesPerBeatIndex];
      break;
    case MODE_REPEAT:
      noteRepeat = constrain(noteRepeat + delta, 1, 4);
      break;
    case MODE_TRANSPOSE:
      transpose = constrain(transpose + delta, minTranspose, maxTranspose);
      break;
    case MODE_DYNAMICS:
      velocityDynamicsPercent = constrain(velocityDynamicsPercent + delta, 0, 100);
      break;
    case MODE_HUMANIZE:
      timingHumanizePercent = constrain(timingHumanizePercent + delta, 0, maxTimingHumanizePercent);
      timingHumanize = (timingHumanizePercent > 0);
      break;
    case MODE_LENGTH_RANDOMIZE:
      noteLengthRandomizePercent = constrain(noteLengthRandomizePercent + delta, 0, maxNoteLengthRandomizePercent);
      break;
    case MODE_BALANCE:
      noteBalancePercent = constrain(noteBalancePercent + delta * 10, -100, 100);
      break;
    }
    arpInterval = 60000 / (bpm * notesPerBeat);
  }

  // --- MIDI IN (hardware) ---
  while (Serial1.available())
    readMidiByte(Serial1.read());

  // --- MIDI IN (USB) ---
  midiEventPacket_t packet;
  while (usbMIDI.readPacket(&packet))
  {
    uint8_t cin = packet.header & 0x0F;
    switch (cin)
    {
    case 0x09: // Note On
      if (packet.byte3 > 0)
        handleNoteOn(packet.byte2);
      else
        handleNoteOff(packet.byte2);
      break;
    case 0x08: // Note Off
      handleNoteOff(packet.byte2);
      break;
    }
  }

  // --- Chord processing ---
  std::vector<uint8_t> baseChord = capturingChord ? tempChord : currentChord;

  // Remove duplicates, preserving order for PLAYED pattern
  std::vector<uint8_t> playedChord;
  for (uint8_t note : baseChord)
  {
    if (std::find(playedChord.begin(), playedChord.end(), note) == playedChord.end())
    {
      playedChord.push_back(note);
    }
  }

  // For other patterns, create a sorted, deduplicated chord
  std::vector<uint8_t> orderedChord = playedChord;
  std::sort(orderedChord.begin(), orderedChord.end());

  // Build the playingChord with octave shifts and no duplicates
  std::vector<uint8_t> playingChord;
  const std::vector<uint8_t> &chordSource = (currentPattern == PLAYED) ? playedChord : orderedChord;
  for (int oct = -abs(octaveRange); oct <= abs(octaveRange); ++oct)
  {
    if ((octaveRange >= 0 && oct < 0) || (octaveRange < 0 && oct > 0))
      continue;
    for (uint8_t note : chordSource)
    {
      int shifted = note + 12 * oct;
      if (shifted >= 0 && shifted <= 127 && std::find(playingChord.begin(), playingChord.end(), shifted) == playingChord.end())
        playingChord.push_back(shifted);
    }
  }

  // --- Apply note bias based on noteBalancePercent ---
  applyNoteBiasToChord(playingChord, noteBalancePercent);

  // --- Arpeggiator timing and note scheduling ---
  static int timingOffset = 0;
  static unsigned long nextNoteTime = 0;

  unsigned long noteLengthMs = arpInterval * noteLengthPercent / 100;
  unsigned long randomizedNoteLengthMs = getRandomizedNoteLength(noteLengthMs);

  if (nextNoteTime == 0)
    nextNoteTime = now;

  uint8_t velocityToSend = noteVelocity;

  // --- CHORD pattern: play all notes together ---
  static bool chordNotesOn = false;
  static std::vector<uint8_t> chordNotesPlaying;
  static std::vector<uint8_t> chordVelocities;

  if (currentPattern == CHORD)
  {
    if (!chordNotesOn && !playingChord.empty() && now >= nextNoteTime)
    {
      chordNotesPlaying = playingChord;
      chordVelocities.clear();
      for (size_t i = 0; i < chordNotesPlaying.size(); ++i)
      {
        uint8_t v = noteVelocity;
        if (velocityDynamicsPercent > 0)
        {
          int maxAdjustment = (noteVelocity * velocityDynamicsPercent) / 100;
          v = constrain(noteVelocity - random(0, maxAdjustment + 1), 1, 127);
        }
        chordVelocities.push_back(v);
      }
      timingOffset = (timingHumanize ? getTimingHumanizeOffset(noteLengthMs) : 0);
      noteOnStartTime = now + timingOffset;
      chordNotesOn = true;
      noteOnActive = true;
      noteRepeatCounter = 0;
      nextNoteTime += arpInterval;
    }
    static bool chordNoteOnSent = false;
    if (chordNotesOn && !chordNoteOnSent && now >= noteOnStartTime)
    {
      for (size_t i = 0; i < chordNotesPlaying.size(); ++i)
      {
        sendNoteOff(chordNotesPlaying[i]);
        sendNoteOn(chordNotesPlaying[i], chordVelocities[i]);
      }
      chordNoteOnSent = true;
    }
    if (chordNotesOn && chordNoteOnSent && now >= noteOnStartTime + randomizedNoteLengthMs)
    {
      for (uint8_t note : chordNotesPlaying)
      {
        sendNoteOff(note);
      }
      noteRepeatCounter++;
      if (noteRepeatCounter >= noteRepeat)
      {
        chordNotesOn = false;
        chordNoteOnSent = false;
        noteOnActive = false;
      }
      else
      {
        chordNoteOnSent = false;
        noteOnStartTime = now + timingOffset;
      }
    }
  }
  else
  {
    // --- Note selection with balance ---
    auto getBalancedNoteIndex = [&](size_t chordSize, size_t step) -> size_t
    {
      if (chordSize <= 1)
      {
        return step % chordSize;
      }
      size_t idx = step % chordSize;
      return constrain(idx, 0, chordSize - 1);
    };

    if (!noteOnActive && !playingChord.empty() && now >= nextNoteTime)
    {
      uint8_t noteIndex = 0;
      size_t chordSize = playingChord.size();
      switch (currentPattern)
      {
      case UP:
        noteIndex = getBalancedNoteIndex(chordSize, currentNoteIndex);
        break;
      case DOWN:
        noteIndex = chordSize - 1 - getBalancedNoteIndex(chordSize, currentNoteIndex);
        break;
      case TRIANGLE:
        if (ascending)
        {
          noteIndex = getBalancedNoteIndex(chordSize, currentNoteIndex);
          if (noteIndex >= chordSize - 1)
            ascending = false;
        }
        else
        {
          noteIndex = chordSize - 1 - getBalancedNoteIndex(chordSize, currentNoteIndex);
          if (noteIndex == 0)
            ascending = true;
        }
        break;
      case SINE:
        noteIndex = getBalancedNoteIndex(chordSize, map(sineTable[currentNoteIndex % 16], 0, 15, 0, chordSize - 1));
        break;
      case SQUARE:
        noteIndex = getBalancedNoteIndex(chordSize, (currentNoteIndex % 2 == 0) ? 0 : chordSize - 1);
        break;
      case RANDOM:
        noteIndex = getBalancedNoteIndex(chordSize, random(chordSize));
        break;
      case PLAYED:
        noteIndex = getBalancedNoteIndex(chordSize, currentNoteIndex);
        break;
      }
      int transposedNote = constrain(playingChord[noteIndex] + 12 * transpose, 0, 127);
      lastPlayedNote = transposedNote;

      velocityToSend = noteVelocity;
      if (velocityDynamicsPercent > 0)
      {
        int maxAdjustment = (noteVelocity * velocityDynamicsPercent) / 100;
        velocityToSend = constrain(noteVelocity - random(0, maxAdjustment + 1), 1, 127);
      }

      timingOffset = (timingHumanize ? getTimingHumanizeOffset(noteLengthMs) : 0);
      noteOnStartTime = now + timingOffset;
      noteOnActive = true;
      nextNoteTime += arpInterval;
    }

    static bool noteOnSent = false;
    if (noteOnActive && !noteOnSent && now >= noteOnStartTime)
    {
      sendNoteOn(lastPlayedNote, velocityToSend);
      noteOnSent = true;
    }

    if (noteOnActive && noteOnSent && now >= noteOnStartTime + randomizedNoteLengthMs)
    {
      sendNoteOff(lastPlayedNote);
      noteOnActive = false;
      noteOnSent = false;
      if (++noteRepeatCounter >= noteRepeat)
      {
        noteRepeatCounter = 0;
        switch (currentPattern)
        {
        case UP:
        case DOWN:
          currentNoteIndex = (currentNoteIndex + 1) % playingChord.size();
          break;
        case TRIANGLE:
          if (ascending)
            currentNoteIndex++;
          else
            currentNoteIndex--;
          currentNoteIndex = constrain(currentNoteIndex, 0, playingChord.size() - 1);
          break;
        case SINE:
          currentNoteIndex = (currentNoteIndex + 1) % 16;
          break;
        case SQUARE:
          currentNoteIndex = (currentNoteIndex + 1) % 2;
          break;
        case RANDOM:
          break;
        case PLAYED:
          currentNoteIndex = (currentNoteIndex + 1) % playingChord.size();
          break;
        }
      }
    }
  }

  // --- LED flash timing ---
  if (ledFlashing && now - ledFlashStart >= ledFlashDuration)
  {
    neopixelWrite(ledBuiltIn, 0, 0, 0);
    ledFlashing = false;
  }

  // --- Serial debug output for parameter changes ---
  static int lastBPM = bpm, lastLength = noteLengthPercent, lastVelocity = noteVelocity, lastOctave = octaveRange;
  static int lastResolutionIndex = notesPerBeatIndex, lastNoteRepeat = noteRepeat, lastTranspose = transpose;
  static ArpPattern lastPattern = currentPattern;
  static EncoderMode lastMode = encoderMode;
  static int lastUseVelocityDynamics = velocityDynamicsPercent;
  static bool lastTimingHumanize = timingHumanize;
  static int lastTimingHumanizePercent = timingHumanizePercent;
  static int lastNoteLengthRandomizePercent = noteLengthRandomizePercent;
  static int lastNoteBalancePercent = noteBalancePercent;

  if (encoderMode == MODE_BPM && bpm != lastBPM)
  {
    Serial.print("BPM: ");
    Serial.println(bpm);
    lastBPM = bpm;
  }
  if (encoderMode == MODE_LENGTH && noteLengthPercent != lastLength)
  {
    Serial.print("Note Length %: ");
    Serial.println(noteLengthPercent);
    lastLength = noteLengthPercent;
  }
  if (encoderMode == MODE_VELOCITY && noteVelocity != lastVelocity)
  {
    Serial.print("Velocity: ");
    Serial.println(noteVelocity);
    lastVelocity = noteVelocity;
  }
  if (encoderMode == MODE_OCTAVE && octaveRange != lastOctave)
  {
    Serial.print("Octave Range: ");
    Serial.println(octaveRange);
    lastOctave = octaveRange;
  }
  if (encoderMode == MODE_RESOLUTION && notesPerBeatIndex != lastResolutionIndex)
  {
    Serial.print("Notes Per Beat: ");
    Serial.println(notesPerBeat);
    lastResolutionIndex = notesPerBeatIndex;
  }
  if (encoderMode == MODE_REPEAT && noteRepeat != lastNoteRepeat)
  {
    Serial.print("Note Repeat: ");
    Serial.println(noteRepeat);
    lastNoteRepeat = noteRepeat;
  }
  if (encoderMode == MODE_TRANSPOSE && transpose != lastTranspose)
  {
    Serial.print("Transpose: ");
    Serial.println(transpose);
    lastTranspose = transpose;
  }
  if (encoderMode == MODE_PATTERN && currentPattern != lastPattern)
  {
    // --- Send note off for all possible notes in playingChord when switching pattern ---
    for (uint8_t note : playingChord) {
      sendNoteOff(note);
    }
    Serial.print("Pattern: ");
    Serial.println(patternNames[currentPattern]);
    lastPattern = currentPattern;
  }
  if (encoderMode == MODE_DYNAMICS && velocityDynamicsPercent != lastUseVelocityDynamics)
  {
    Serial.print("Velocity Dynamics Percent: ");
    Serial.println(velocityDynamicsPercent);
    lastUseVelocityDynamics = velocityDynamicsPercent;
  }
  if (encoderMode == MODE_HUMANIZE && timingHumanizePercent != lastTimingHumanizePercent)
  {
    Serial.print("Timing Humanize Percent: ");
    Serial.println(timingHumanizePercent);
    lastTimingHumanizePercent = timingHumanizePercent;
  }
  if (encoderMode == MODE_LENGTH_RANDOMIZE && noteLengthRandomizePercent != lastNoteLengthRandomizePercent)
  {
    Serial.print("Note Length Randomize Percent: ");
    Serial.println(noteLengthRandomizePercent);
    lastNoteLengthRandomizePercent = noteLengthRandomizePercent;
  }
  if (encoderMode == MODE_BALANCE && noteBalancePercent != lastNoteBalancePercent)
  {
    Serial.print("Note Balance Percent: ");
    Serial.println(noteBalancePercent);
    lastNoteBalancePercent = noteBalancePercent;
  }

  if (encoderMode != lastMode)
  {
    Serial.print("Encoder Mode: ");
    switch (encoderMode)
    {
    case MODE_BPM:
      Serial.println("BPM");
      break;
    case MODE_LENGTH:
      Serial.println("Note Length %");
      break;
    case MODE_VELOCITY:
      Serial.println("Velocity");
      break;
    case MODE_OCTAVE:
      Serial.println("Octave Range");
      break;
    case MODE_PATTERN:
      Serial.println("Pattern");
      break;
    case MODE_RESOLUTION:
      Serial.println("Notes Per Beat");
      break;
    case MODE_REPEAT:
      Serial.println("Note Repeat");
      break;
    case MODE_TRANSPOSE:
      Serial.println("Transpose");
      break;
    case MODE_DYNAMICS:
      Serial.println("Velocity Dynamics Percent");
      break;
    case MODE_HUMANIZE:
      Serial.println("Timing Humanize Percent");
      break;
    case MODE_LENGTH_RANDOMIZE:
      Serial.println("Note Length Randomize Percent");
      break;
    case MODE_BALANCE:
      Serial.println("Note Balance Percent");
      break;
    }
    lastMode = encoderMode;
  }
}<|MERGE_RESOLUTION|>--- conflicted
+++ resolved
@@ -1,10 +1,5 @@
 #include <Arduino.h>
 #include <vector>
-<<<<<<< HEAD
-#include <USB.h>
-#include <USBMIDI.h>
-#include "step_patterns.h"
-=======
 #include <EEPROM.h>
 #include <USB.h>
 #include <USBMIDI.h>
@@ -16,7 +11,6 @@
 #define EEPROM_SIZE 4096 // Make sure this is large enough for all patterns
 
 #include "step_patterns.h" // <-- Must be included after the defines
->>>>>>> a61cba38
 
 // --- CONFIGURATION ---
 // Pin assignments
@@ -301,9 +295,6 @@
   USB.begin();
   usbMIDI.begin();
 
-<<<<<<< HEAD
-  // Preload a chord for startup
-=======
   delay(1000);
 
   // --- EEPROM: Generate and store all step patterns if not already done ---
@@ -319,7 +310,6 @@
     Serial.println("Step patterns already in EEPROM.");
   }
 
->>>>>>> a61cba38
   capturingChord = true;
   tempChord.clear();
   leadNote = 48;
